--- conflicted
+++ resolved
@@ -82,15 +82,7 @@
 	case "rsa2048":
 		key, err = tpm.GenerateRSAKey(tpmc, 2048)
 	case "rsa3072":
-<<<<<<< HEAD
-		if tpmPath == "simulator" {
-			err = fmt.Errorf("TPM simulator does not support this key type")
-		} else {
-			key, err = tpm.GenerateRSAKey(tpmc, 3072)
-		}
-=======
 		key, err = tpm.GenerateRSAKey(tpmc, 3072)
->>>>>>> 665fab36
 	default:
 		err = fmt.Errorf("unsupported key type")
 	}
